# xiaonet
<<<<<<< HEAD
A Xiao (Tiny) Neural Network to illustrate the basics of forward and backpropegation, activation using sigmoid, and softmax, cost optimization using mean squared error and cross entropy.

```python
# load the complete MNIST dataset
from xiaoloader import load_mnist
dataset = load_mnist()

import numpy as np
%matplotlib inline
import matplotlib.pyplot as plt

images = dataset.train.images[0:4]
labels = np.array([label.argmax() for label in dataset.test.labels[0:4]])
plot_images(images, labels)
```


![png](images/output_1_0.png)
=======
A Xiao (Tiny) Neural Network to illustrate the basics of forward and backpropegation, activation using, and softmax, logistic regression with cross entropy and cost minimization with gradient descent.
>>>>>>> ff8805a1
<|MERGE_RESOLUTION|>--- conflicted
+++ resolved
@@ -1,6 +1,5 @@
 # xiaonet
-<<<<<<< HEAD
-A Xiao (Tiny) Neural Network to illustrate the basics of forward and backpropegation, activation using sigmoid, and softmax, cost optimization using mean squared error and cross entropy.
+A Xiao (Tiny) Neural Network to illustrate the basics of forward and backpropegation, activation using, and softmax, logistic regression with cross entropy and cost minimization with gradient descent.
 
 ```python
 # load the complete MNIST dataset
@@ -17,7 +16,4 @@
 ```
 
 
-![png](images/output_1_0.png)
-=======
-A Xiao (Tiny) Neural Network to illustrate the basics of forward and backpropegation, activation using, and softmax, logistic regression with cross entropy and cost minimization with gradient descent.
->>>>>>> ff8805a1
+![png](images/output_1_0.png)